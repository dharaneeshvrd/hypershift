--- conflicted
+++ resolved
@@ -2,14 +2,10 @@
 
 import (
 	"fmt"
-<<<<<<< HEAD
-	"github.com/openshift/hypershift/support/proxy"
-=======
 	"os"
 
 	"github.com/openshift/hypershift/support/proxy"
 	"github.com/openshift/hypershift/support/rhobsmonitoring"
->>>>>>> 41e47d85
 
 	"github.com/blang/semver"
 	routev1 "github.com/openshift/api/route/v1"
@@ -264,14 +260,6 @@
 
 	if params.ExposedThroughHCPRouter {
 		cnoEnv = append(cnoEnv, corev1.EnvVar{Name: "OVN_SBDB_ROUTE_LABELS", Value: util.HCPRouteLabel + "=" + dep.Namespace})
-	}
-
-	var proxyVars []corev1.EnvVar
-	proxy.SetEnvVars(&proxyVars)
-	// CNO requires the proxy values to deploy cloud network config controller in the management cluster,
-	// but it should not use the proxy itself, hence the prefix
-	for _, v := range proxyVars {
-		cnoEnv = append(cnoEnv, corev1.EnvVar{Name: fmt.Sprintf("MGMT_%s", v.Name), Value: v.Value})
 	}
 
 	var proxyVars []corev1.EnvVar
